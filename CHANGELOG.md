--- conflicted
+++ resolved
@@ -16,7 +16,6 @@
 
 # Changelog
 
-<<<<<<< HEAD
 ## 0.8.0 (unreleased)
 - new: Data dependent dynamic control flow support in nav.Module (multiple computaion graphs per module)
 - new: Added find max batch size utility
@@ -25,7 +24,8 @@
 - Known issues and limitations:
   - nav.Module moves original torch.nn.Module to the CPU, in case of weight sharing that might result in unexpected behaviour
   - For data dependent dynamic control flow (multiple computaion graphs) nav.Module might copy the weights for each separate grah
-=======
+
+
 ## 0.7.2
 - fix: Obtaining inputs names from ONNX file for TensorRT conversion
 - change: Raise exception instead of exit with code when required command has failed
@@ -42,7 +42,6 @@
     See its [support matrix](https://docs.nvidia.com/deeplearning/frameworks/support-matrix/index.html)
     for a detailed summary.
 
->>>>>>> 8baf5101
 
 ## 0.7.1
 - fix: gather onnx input names based on model's forward signature
